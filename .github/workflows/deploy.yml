--- conflicted
+++ resolved
@@ -6,7 +6,7 @@
   workflow_dispatch:
 
 jobs:
-<<<<<<< HEAD
+ deedk822-lang-patch-1
   build-and-validate:
     runs-on: ubuntu-latest
     permissions:
@@ -88,14 +88,14 @@
           echo ""
 
   deploy-to-gcp:
-=======
+
   deploy:
->>>>>>> cee783de
+ main
     runs-on: ubuntu-latest
     steps:
       - uses: actions/checkout@v4
 
-<<<<<<< HEAD
+ deedk822-lang-patch-1
       Re-set the lowercase project ID for the deploy job
       - name: Set Lowercase Project ID for Deployment
         run: echo "REGISTRY_PROJECT_ID=$(echo ${{ secrets.GCP_PROJECT_ID }} | tr '[:upper:]' '[:lower:]')" >> $GITHUB_ENV
@@ -126,10 +126,10 @@
           location: ${{ secrets.GKE_CLUSTER_ZONE }}
 
       - name: Deploy to GKE
-=======
+
       - uses: superfly/flyctl-actions/deploy-app@v1
         with:
           args: --remote-only
->>>>>>> cee783de
+ main
         env:
           FLY_API_TOKEN: ${{ secrets.FLY_API_TOKEN }}